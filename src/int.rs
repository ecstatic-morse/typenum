--- conflicted
+++ resolved
@@ -229,14 +229,9 @@
 /// `Z0 + I = I`
 impl<I: Integer> Add<I> for Z0 {
     type Output = I;
-<<<<<<< HEAD
+    #[inline]
     fn add(self, rhs: I) -> Self::Output {
         rhs
-=======
-    #[inline]
-    fn add(self, _: I) -> Self::Output {
-        unsafe { ::core::mem::uninitialized() }
->>>>>>> ee9e8c4f
     }
 }
 
@@ -290,17 +285,12 @@
     Ul: Cmp<Ur> + PrivateIntegerAdd<<Ul as Cmp<Ur>>::Output, Ur>,
 {
     type Output = <Ul as PrivateIntegerAdd<<Ul as Cmp<Ur>>::Output, Ur>>::Output;
-<<<<<<< HEAD
+    #[inline]
     fn add(self, rhs: NInt<Ur>) -> Self::Output {
         let lhs = self.n;
         let rhs = rhs.n;
         let lhs_cmp_rhs = lhs.compare::<Internal>(&rhs);
         lhs.private_integer_add(lhs_cmp_rhs, rhs)
-=======
-    #[inline]
-    fn add(self, _: NInt<Ur>) -> Self::Output {
-        unsafe { ::core::mem::uninitialized() }
->>>>>>> ee9e8c4f
     }
 }
 
@@ -311,17 +301,12 @@
     Ur: Cmp<Ul> + PrivateIntegerAdd<<Ur as Cmp<Ul>>::Output, Ul>,
 {
     type Output = <Ur as PrivateIntegerAdd<<Ur as Cmp<Ul>>::Output, Ul>>::Output;
-<<<<<<< HEAD
+    #[inline]
     fn add(self, rhs: PInt<Ur>) -> Self::Output {
         let lhs = self.n;
         let rhs = rhs.n;
         let rhs_cmp_lhs = rhs.compare::<Internal>(&lhs);
         rhs.private_integer_add(rhs_cmp_lhs, lhs)
-=======
-    #[inline]
-    fn add(self, _: PInt<Ur>) -> Self::Output {
-        unsafe { ::core::mem::uninitialized() }
->>>>>>> ee9e8c4f
     }
 }
 
@@ -440,17 +425,12 @@
     Ul: Cmp<Ur> + PrivateIntegerAdd<<Ul as Cmp<Ur>>::Output, Ur>,
 {
     type Output = <Ul as PrivateIntegerAdd<<Ul as Cmp<Ur>>::Output, Ur>>::Output;
-<<<<<<< HEAD
+    #[inline]
     fn sub(self, rhs: PInt<Ur>) -> Self::Output {
         let lhs = self.n;
         let rhs = rhs.n;
         let lhs_cmp_rhs = lhs.compare::<Internal>(&rhs);
         lhs.private_integer_add(lhs_cmp_rhs, rhs)
-=======
-    #[inline]
-    fn sub(self, _: PInt<Ur>) -> Self::Output {
-        unsafe { ::core::mem::uninitialized() }
->>>>>>> ee9e8c4f
     }
 }
 
@@ -461,17 +441,12 @@
     Ur: Cmp<Ul> + PrivateIntegerAdd<<Ur as Cmp<Ul>>::Output, Ul>,
 {
     type Output = <Ur as PrivateIntegerAdd<<Ur as Cmp<Ul>>::Output, Ul>>::Output;
-<<<<<<< HEAD
+    #[inline]
     fn sub(self, rhs: NInt<Ur>) -> Self::Output {
         let lhs = self.n;
         let rhs = rhs.n;
         let rhs_cmp_lhs = rhs.compare::<Internal>(&lhs);
         rhs.private_integer_add(rhs_cmp_lhs, lhs)
-=======
-    #[inline]
-    fn sub(self, _: NInt<Ur>) -> Self::Output {
-        unsafe { ::core::mem::uninitialized() }
->>>>>>> ee9e8c4f
     }
 }
 
@@ -578,15 +553,10 @@
             $A<Ul>: PrivateDivInt<<Ul as Cmp<Ur>>::Output, $B<Ur>>,
         {
             type Output = <$A<Ul> as PrivateDivInt<<Ul as Cmp<Ur>>::Output, $B<Ur>>>::Output;
-<<<<<<< HEAD
+            #[inline]
             fn div(self, rhs: $B<Ur>) -> Self::Output {
                 let lhs_cmp_rhs = self.n.compare::<Internal>(&rhs.n);
                 self.private_div_int(lhs_cmp_rhs, rhs)
-=======
-            #[inline]
-            fn div(self, _: $B<Ur>) -> Self::Output {
-                unsafe { ::core::mem::uninitialized() }
->>>>>>> ee9e8c4f
             }
         }
         impl<Ul, Ur> PrivateDivInt<Less, $B<Ur>> for $A<Ul>
@@ -641,14 +611,9 @@
     M: Integer + Div<N> + Rem<N, Output = Z0>,
 {
     type Output = Quot<M, N>;
-<<<<<<< HEAD
+    #[inline]
     fn partial_div(self, rhs: N) -> Self::Output {
         self / rhs
-=======
-    #[inline]
-    fn partial_div(self, _: N) -> Self::Output {
-        unsafe { ::core::mem::uninitialized() }
->>>>>>> ee9e8c4f
     }
 }
 
@@ -757,14 +722,9 @@
             $A<Ul>: PrivateRem<<Ul as Rem<Ur>>::Output, $B<Ur>>,
         {
             type Output = <$A<Ul> as PrivateRem<<Ul as Rem<Ur>>::Output, $B<Ur>>>::Output;
-<<<<<<< HEAD
+            #[inline]
             fn rem(self, rhs: $B<Ur>) -> Self::Output {
                 self.private_rem(self.n % rhs.n, rhs)
-=======
-            #[inline]
-            fn rem(self, _: $B<Ur>) -> Self::Output {
-                unsafe { ::core::mem::uninitialized() }
->>>>>>> ee9e8c4f
             }
         }
         impl<Ul: Unsigned + NonZero, Ur: Unsigned + NonZero> PrivateRem<U0, $B<Ur>> for $A<Ul> {
@@ -972,16 +932,11 @@
     Minimum<Ul, Ur>: Unsigned + NonZero,
 {
     type Output = PInt<Minimum<Ul, Ur>>;
-<<<<<<< HEAD
+    #[inline]
     fn min(self, rhs: PInt<Ur>) -> Self::Output {
         PInt {
             n: self.n.min(rhs.n),
         }
-=======
-    #[inline]
-    fn min(self, _: PInt<Ur>) -> Self::Output {
-        unsafe { ::core::mem::uninitialized() }
->>>>>>> ee9e8c4f
     }
 }
 
@@ -1016,16 +971,11 @@
     Maximum<Ul, Ur>: Unsigned + NonZero,
 {
     type Output = NInt<Maximum<Ul, Ur>>;
-<<<<<<< HEAD
+    #[inline]
     fn min(self, rhs: NInt<Ur>) -> Self::Output {
         NInt {
             n: self.n.max(rhs.n),
         }
-=======
-    #[inline]
-    fn min(self, _: NInt<Ur>) -> Self::Output {
-        unsafe { ::core::mem::uninitialized() }
->>>>>>> ee9e8c4f
     }
 }
 
@@ -1091,16 +1041,11 @@
     Maximum<Ul, Ur>: Unsigned + NonZero,
 {
     type Output = PInt<Maximum<Ul, Ur>>;
-<<<<<<< HEAD
+    #[inline]
     fn max(self, rhs: PInt<Ur>) -> Self::Output {
         PInt {
             n: self.n.max(rhs.n),
         }
-=======
-    #[inline]
-    fn max(self, _: PInt<Ur>) -> Self::Output {
-        unsafe { ::core::mem::uninitialized() }
->>>>>>> ee9e8c4f
     }
 }
 
@@ -1135,16 +1080,11 @@
     Minimum<Ul, Ur>: Unsigned + NonZero,
 {
     type Output = NInt<Minimum<Ul, Ur>>;
-<<<<<<< HEAD
+    #[inline]
     fn max(self, rhs: NInt<Ur>) -> Self::Output {
         NInt {
             n: self.n.min(rhs.n),
         }
-=======
-    #[inline]
-    fn max(self, _: NInt<Ur>) -> Self::Output {
-        unsafe { ::core::mem::uninitialized() }
->>>>>>> ee9e8c4f
     }
 }
 
