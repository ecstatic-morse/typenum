--- conflicted
+++ resolved
@@ -337,15 +337,10 @@
 {
     type Output = <A as IsLessPrivate<B, Compare<A, B>>>::Output;
 
-<<<<<<< HEAD
+    #[inline]
     fn is_less(self, rhs: B) -> Self::Output {
         let lhs_cmp_rhs = self.compare::<Internal>(&rhs);
         self.is_less_private(rhs, lhs_cmp_rhs)
-=======
-    #[inline]
-    fn is_less(self, _: B) -> Self::Output {
-        unsafe { ::core::mem::uninitialized() }
->>>>>>> ee9e8c4f
     }
 }
 
@@ -364,15 +359,10 @@
 {
     type Output = <A as IsEqualPrivate<B, Compare<A, B>>>::Output;
 
-<<<<<<< HEAD
+    #[inline]
     fn is_equal(self, rhs: B) -> Self::Output {
         let lhs_cmp_rhs = self.compare::<Internal>(&rhs);
         self.is_equal_private(rhs, lhs_cmp_rhs)
-=======
-    #[inline]
-    fn is_equal(self, _: B) -> Self::Output {
-        unsafe { ::core::mem::uninitialized() }
->>>>>>> ee9e8c4f
     }
 }
 
@@ -391,15 +381,10 @@
 {
     type Output = <A as IsGreaterPrivate<B, Compare<A, B>>>::Output;
 
-<<<<<<< HEAD
+    #[inline]
     fn is_greater(self, rhs: B) -> Self::Output {
         let lhs_cmp_rhs = self.compare::<Internal>(&rhs);
         self.is_greater_private(rhs, lhs_cmp_rhs)
-=======
-    #[inline]
-    fn is_greater(self, _: B) -> Self::Output {
-        unsafe { ::core::mem::uninitialized() }
->>>>>>> ee9e8c4f
     }
 }
 
@@ -418,15 +403,10 @@
 {
     type Output = <A as IsLessOrEqualPrivate<B, Compare<A, B>>>::Output;
 
-<<<<<<< HEAD
+    #[inline]
     fn is_less_or_equal(self, rhs: B) -> Self::Output {
         let lhs_cmp_rhs = self.compare::<Internal>(&rhs);
         self.is_less_or_equal_private(rhs, lhs_cmp_rhs)
-=======
-    #[inline]
-    fn is_less_or_equal(self, _: B) -> Self::Output {
-        unsafe { ::core::mem::uninitialized() }
->>>>>>> ee9e8c4f
     }
 }
 
@@ -445,15 +425,10 @@
 {
     type Output = <A as IsNotEqualPrivate<B, Compare<A, B>>>::Output;
 
-<<<<<<< HEAD
+    #[inline]
     fn is_not_equal(self, rhs: B) -> Self::Output {
         let lhs_cmp_rhs = self.compare::<Internal>(&rhs);
         self.is_not_equal_private(rhs, lhs_cmp_rhs)
-=======
-    #[inline]
-    fn is_not_equal(self, _: B) -> Self::Output {
-        unsafe { ::core::mem::uninitialized() }
->>>>>>> ee9e8c4f
     }
 }
 
@@ -472,15 +447,10 @@
 {
     type Output = <A as IsGreaterOrEqualPrivate<B, Compare<A, B>>>::Output;
 
-<<<<<<< HEAD
+    #[inline]
     fn is_greater_or_equal(self, rhs: B) -> Self::Output {
         let lhs_cmp_rhs = self.compare::<Internal>(&rhs);
         self.is_greater_or_equal_private(rhs, lhs_cmp_rhs)
-=======
-    #[inline]
-    fn is_greater_or_equal(self, _: B) -> Self::Output {
-        unsafe { ::core::mem::uninitialized() }
->>>>>>> ee9e8c4f
     }
 }
 
