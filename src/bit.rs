<<<<<<< HEAD
use ::{Not, And, Or, Xor, Same, SizeOf};
use ::uint::U1;
=======
use ::{Not, And, Or, Xor, Same, Cmp, Greater, Less, Equal};
>>>>>>> 6ef255f5

/// The compile time bit 0
pub struct B0;

/// The compile time bit 1
pub struct B1;

/// The trait for compile time bits; nothing besides B0 and B1 should implement this.
pub trait Bit {
    /// Gives the integer value for this bit.
    fn to_int() -> u8;
    fn to_bool() -> bool;
}

impl Bit for B0 {
    fn to_int() -> u8 { 0 }
    fn to_bool() -> bool { false }
}
impl Bit for B1 {
    fn to_int() -> u8 { 1 }
    fn to_bool() -> bool { true }
}

// macro for testing operation results. Uses `Same` to ensure the types are equal and
// not just the values they evaluate to.
macro_rules! test_bit_op {
    ($op:ident $Lhs:ident = $Answer:ident) => (
        {
            type Test = <<$Lhs as $op>::Output as Same<$Answer>>::Output;
            assert_eq!(<$Answer as Bit>::to_int(), <Test as Bit>::to_int());
        }
        );
    ($Lhs:ident $op:ident $Rhs:ident = $Answer:ident) => (
        {
            type Test = <<$Lhs as $op<$Rhs>>::Output as Same<$Answer>>::Output;
            assert_eq!(<$Answer as Bit>::to_int(), <Test as Bit>::to_int());
        }
        );
}

impl Same<B0> for B0 {
    type Output = B0;
}
impl Same<B1> for B1 {
    type Output = B1;
}

impl SizeOf for B0 {
    type Output = U1;
}
impl SizeOf for B1 {
    type Output = U1;
}

/// Not of 0 (!0 = 1)
impl Not for B0 {
    type Output = B1;
}
/// Not of 1 (!1 = 0)
impl Not for B1 {
    type Output = B0;
}

/// And with 0 ( 0 & B = 0)
impl<Rhs: Bit> And<Rhs> for B0 {
    type Output = B0;
}
/// And with 1 ( 1 & B = B)
impl<Rhs: Bit> And<Rhs> for B1 {
    type Output = Rhs;
}

/// Or with 0 ( 0 | B = B)
impl<Rhs: Bit> Or<Rhs> for B0 {
    type Output = Rhs;
}
/// Or with 1 ( 1 | B = 1)
impl<Rhs: Bit> Or<Rhs> for B1 {
    type Output = B1;
}

/// Xor between 0 and 0 ( 0 ^ 0 = 0)
impl Xor<B0> for B0 {
    type Output = B0;
}
/// Xor between 1 and 0 ( 1 ^ 0 = 1)
impl Xor<B0> for B1 {
    type Output = B1;
}
/// Xor between 0 and 1 ( 0 ^ 1 = 1)
impl Xor<B1> for B0 {
    type Output = B1;
}
/// Xor between 1 and 1 ( 1 ^ 1 = 0)
impl Xor<B1> for B1 {
    type Output = B0;
}

#[test]
fn bit_operations() {
    test_bit_op!(Not B0 = B1);
    test_bit_op!(Not B1 = B0);

    test_bit_op!(B0 And B0 = B0);
    test_bit_op!(B0 And B1 = B0);
    test_bit_op!(B1 And B0 = B0);
    test_bit_op!(B1 And B1 = B1);

    test_bit_op!(B0 Or B0 = B0);
    test_bit_op!(B0 Or B1 = B1);
    test_bit_op!(B1 Or B0 = B1);
    test_bit_op!(B1 Or B1 = B1);

    test_bit_op!(B0 Xor B0 = B0);
    test_bit_op!(B0 Xor B1 = B1);
    test_bit_op!(B1 Xor B0 = B1);
    test_bit_op!(B1 Xor B1 = B0);
}

impl Cmp<B0> for B0 {
    type Output = Equal;
}

impl Cmp<B1> for B0 {
    type Output = Less;
}

impl Cmp<B0> for B1 {
    type Output = Greater;
}

impl Cmp<B1> for B1 {
    type Output = Equal;
}<|MERGE_RESOLUTION|>--- conflicted
+++ resolved
@@ -1,9 +1,5 @@
-<<<<<<< HEAD
-use ::{Not, And, Or, Xor, Same, SizeOf};
+use ::{Not, And, Or, Xor, Same, Cmp, Greater, Less, Equal, SizeOf};
 use ::uint::U1;
-=======
-use ::{Not, And, Or, Xor, Same, Cmp, Greater, Less, Equal};
->>>>>>> 6ef255f5
 
 /// The compile time bit 0
 pub struct B0;
