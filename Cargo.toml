[package]
  name = "typenum"
  build = "build/main.rs"
  version = "1.8.0"
  authors = [
    "Paho Lurie-Gregg <paho@paholg.com>",
    "Andre Bogus <bogusandre@gmail.com>"
  ]
  documentation = "http://paholg.com/typenum"
  repository = "https://github.com/paholg/typenum"
  readme = "README.md"
  license = "MIT/Apache-2.0"
  description = "Typenum is a Rust library for type-level numbers evaluated at compile time. It currently supports bits, unsigned integers, and signed integers. It also provides a type-level array of type-level numbers, but its implementation is incomplete."
  categories = ["no-std"]

[lib]
  name = "typenum"

[features]
  no_std = []
  i128 = []

[dependencies]
<<<<<<< HEAD
  clippy = { version = "0.0.124", optional = true }
=======
  clippy = { version = "0.0.131", optional = true }
>>>>>>> 1312043b
<|MERGE_RESOLUTION|>--- conflicted
+++ resolved
@@ -21,8 +21,4 @@
   i128 = []
 
 [dependencies]
-<<<<<<< HEAD
-  clippy = { version = "0.0.124", optional = true }
-=======
-  clippy = { version = "0.0.131", optional = true }
->>>>>>> 1312043b
+  clippy = { version = "0.0.131", optional = true }